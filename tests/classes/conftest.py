from typing import Mapping, Iterable

import pytest
import os
import networkx as nx
import pandas as pd
import numpy as np
import scipy

from hypernetx import Hypergraph
from hypernetx.classes.factory import dict_factory_method
from collections import OrderedDict, namedtuple


class SevenBySix:
    """Example hypergraph with 7 nodes and 6 edges."""

    def __init__(self):
        # Nodes
        SBS_Nodes = namedtuple("SBS_Nodes", "A C E K T1 T2 V")
        a, c, e, k, t1, t2, v = ("A", "C", "E", "K", "T1", "T2", "V")
        self.nodes = SBS_Nodes(a, c, e, k, t1, t2, v)

        # Edges
        SBS_Edges = namedtuple("SBS_Edges", "I L O P R S")
        i, l, o, p, r, s = ("I", "L", "O", "P", "R", "S")
        self.edges = SBS_Edges(i, l, o, p, r, s)

        # Labels
        self.labels = OrderedDict(
            [
                ("edges", list(self.edges)),
                ("nodes", list(self.nodes)),
            ]
        )

        # list of iterables for setsystem param
        self.edges_list = [{a, c, k}, {a, e}, {a, k, t2, v}, {c, e}, {t1, t2}, {k, t2}]

        # dict of dict for setsystem param
        self.edgedict = OrderedDict(
            [
                (p, {a, c, k}),
                (r, {a, e}),
                (s, {a, k, t2, v}),
                (l, {c, e}),
                (o, {t1, t2}),
                (i, {k, t2}),
            ]
        )

        # dataframe for setsystem param
        self.dataframe = create_dataframe(self.edgedict)

        # np.ndarray for setsystem param
        np_data = [
            [p, a],
            [p, c],
            [p, k],
            [r, a],
            [r, e],
            [s, a],
            [s, k],
            [s, t2],
            [s, v],
            [l, c],
            [l, e],
            [o, t1],
            [o, t2],
            [i, k],
            [i, t2],
        ]
        self.ndarray = np.array(np_data)

<<<<<<< HEAD
        # data for testing
        # row corresponds to self.nodes (7)
        # columns corresponds to self.edges (6)
        self.incidence_matrix = scipy.sparse.csr_matrix(
            [
                [0, 0, 0, 1, 1, 1],
                [0, 1, 0, 1, 0, 0],
                [0, 1, 0, 0, 1, 0],
                [1, 0, 0, 1, 0, 1],
                [0, 0, 1, 0, 0, 0],
                [1, 0, 1, 0, 0, 1],
                [0, 0, 0, 0, 0, 1],
            ]
        )
        self.s1_adjacency_matrx = scipy.sparse.csr_matrix(
            [
                [0, 1, 1, 1, 0, 1, 1],
                [1, 0, 1, 1, 0, 0, 0],
                [1, 1, 0, 0, 0, 0, 0],
                [1, 1, 0, 0, 0, 1, 1],
                [0, 0, 0, 0, 0, 1, 0],
                [1, 0, 0, 1, 1, 0, 1],
                [1, 0, 0, 1, 0, 1, 0],
            ]
        )
        self.s1_edge_adjacency_matrx = scipy.sparse.csr_matrix(
            [
                [0, 0, 1, 1, 0, 1],
                [0, 0, 0, 1, 1, 0],
                [1, 0, 0, 0, 0, 1],
                [1, 1, 0, 0, 1, 1],
                [0, 1, 0, 1, 0, 1],
                [1, 0, 1, 1, 1, 0],
            ]
        )
=======
        self.properties = dict_factory_method(self.edgedict, 2)
>>>>>>> 75153a2f

        # row = number of nodes = 6
        # columns = number of edges = 7
        self.arr = np.array(
            [
                [0, 0, 0, 1, 0, 1, 0],
                [0, 1, 1, 0, 0, 0, 0],
                [0, 0, 0, 0, 1, 1, 0],
                [1, 1, 0, 1, 0, 0, 0],
                [1, 0, 1, 0, 0, 0, 0],
                [1, 0, 0, 1, 0, 1, 1],
            ]
        )

        self.data = np.array(
            [
                [3, 0],
                [3, 1],
                [3, 3],
                [4, 0],
                [4, 2],
                [5, 0],
                [5, 3],
                [5, 5],
                [5, 6],
                [1, 1],
                [1, 2],
                [2, 4],
                [2, 5],
                [0, 3],
                [0, 5],
            ]
        )


@pytest.fixture
def sevenbysix() -> SevenBySix:
    return SevenBySix()


class TriLoop:
    """Example hypergraph with 2 two 1-cells and 1 2-cell forming a loop"""

    def __init__(self):
        A, B, C, D = "A", "B", "C", "D"
        AB, BC, ACD = "AB", "BC", "ACD"
        self.edgedict = {AB: {A, B}, BC: {B, C}, ACD: {A, C, D}}


@pytest.fixture
def triloop():
    return TriLoop()


class TriLoop2:
    """Triloop example with redundant node and edge"""

    def __init__(self):
        # Nodes
        A, B, C, D, E = "A", "B", "C", "D", "E"
        # Edges
        AB, BC, ACD, ACD2 = "AB", "BC", "ACD", "ACD2"
        self.nodes = set([A, B, C, D, E])

        self.edgedict = {AB: {A, B}, BC: {B, C}, ACD: {A, C, D, E}, ACD2: {A, C, D, E}}
        self.name = "TriLoop2"


@pytest.fixture
def triloop2():
    return TriLoop2()


class SevenBySixDupes:
    def __init__(self):
        # Nodes
        a, c, e, f, k, t1, t2, v = ("A", "C", "E", "F", "K", "T1", "T2", "V")
        self.nodes = (a, c, e, f, k, t1, t2, v)

        # Edges
        i, l, m, o, p, r, s = ("I", "L", "M", "O", "P", "R", "S")
        self.edges = (i, l, m, o, p, r, s)

        self.edgedict = OrderedDict(
            [
                (i, {k, t2}),
                (l, {c, e, f}),
                (m, {c, e, f}),
                (o, {t1, t2}),
                (p, {a, c, k}),
                (r, {a, e, f}),
                (s, {a, k, t2, v}),
            ]
        )

        self.dataframe = create_dataframe(self.edgedict)


@pytest.fixture
def sevenbysix_dupes():
    return SevenBySixDupes()


class LesMis:
    def __init__(self):
        self.edgedict = OrderedDict(
            [
                (1, {"CL", "CV", "GE", "GG", "MB", "MC", "ME", "MY", "NP", "SN"}),
                (2, {"IS", "JL", "JV", "MB", "ME", "MR", "MT", "MY", "PG"}),
                (3, {"BL", "DA", "FA", "FN", "FT", "FV", "LI", "ZE"}),
                (4, {"CO", "FN", "TH", "TM"}),
                (5, {"BM", "FF", "FN", "JA", "JV", "MT", "MY", "VI"}),
                (6, {"FN", "JA", "JV"}),
                (
                    7,
                    {
                        "BM",
                        "BR",
                        "CC",
                        "CH",
                        "CN",
                        "FN",
                        "JU",
                        "JV",
                        "PO",
                        "SC",
                        "SP",
                        "SS",
                    },
                ),
                (8, {"FN", "JA", "JV", "PO", "SP", "SS"}),
            ]
        )


@pytest.fixture
def lesmis():
    return LesMis()


@pytest.fixture
def sample_df():
    fname = os.path.join(os.path.dirname(__file__), "sample.csv")
    return pd.read_csv(fname, index_col=0)


@pytest.fixture
def nx_graph():
    return nx.karate_club_graph()


@pytest.fixture
def hnx_graph_from_nx_graph(nx_graph):
    return Hypergraph({f"e{i}": e for i, e in enumerate(nx_graph.edges())})


def create_dataframe(data: Mapping[str, Iterable[str]]) -> pd.DataFrame:
    """Create a valid pandas Dataframe that can be used to create a Hypergraph"""

    # convert the dictionary, data, into a Series where the dictionary keys are the index and the values
    # are the values of the Series
    # In addition, for any values that are list-like, transform each element of a list-like value into its own row
    # In other words, `explode()`, will enumerate all the incidences from `data`
    data_t = pd.Series(data=data).explode()

    # create a Dataframe from `data_t` with two columns labeled 0 and 1
    # the indexes from `data_t`, which is the keys of the original dictionary `data`, will be assigned to column 0
    # the values from `data_t`, which is the values from the original dictionary `data`, will be assigned to column 1

    return pd.DataFrame(data={0: data_t.index.to_list(), 1: data_t.values})<|MERGE_RESOLUTION|>--- conflicted
+++ resolved
@@ -6,7 +6,6 @@
 import pandas as pd
 import numpy as np
 import scipy
-
 from hypernetx import Hypergraph
 from hypernetx.classes.factory import dict_factory_method
 from collections import OrderedDict, namedtuple
@@ -71,8 +70,8 @@
             [i, t2],
         ]
         self.ndarray = np.array(np_data)
-
-<<<<<<< HEAD
+        self.properties = dict_factory_method(self.edgedict, 2)
+
         # data for testing
         # row corresponds to self.nodes (7)
         # columns corresponds to self.edges (6)
@@ -108,9 +107,6 @@
                 [1, 0, 1, 1, 1, 0],
             ]
         )
-=======
-        self.properties = dict_factory_method(self.edgedict, 2)
->>>>>>> 75153a2f
 
         # row = number of nodes = 6
         # columns = number of edges = 7
