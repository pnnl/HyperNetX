--- conflicted
+++ resolved
@@ -2,90 +2,4 @@
 
 __version__ = "1.2.5"
 
-<<<<<<< HEAD
-if sys.version_info < (3, 7):
-    sys.exit("HyperNetX requires Python 3.7 or later.")
-
-setup(
-    name="hypernetx",
-    packages=[
-        "hypernetx",
-        "hypernetx.algorithms",
-        "hypernetx.algorithms.contagion",
-        "hypernetx.classes",
-        "hypernetx.drawing",
-        "hypernetx.reports",
-        "hypernetx.utils",
-        "hypernetx.utils.toys",
-    ],
-    version=__version__,
-    author="Brenda Praggastis, Dustin Arendt, Sinan Aksoy, Emilie Purvine, Cliff Joslyn",
-    author_email="hypernetx@pnnl.gov",
-    url="https://github.com/pnnl/HyperNetX",
-    description="HyperNetX is a Python library for the creation and study of hypergraphs.",
-    install_requires=[
-        "networkx>=2.2,<3.0",
-        "numpy>=1.15.0,<2.0",
-        "scipy>=1.1.0,<2.0",
-        "matplotlib>3.0",
-        "scikit-learn>=0.20.0",
-        "pandas>=0.23",
-    ],
-    license="3-Clause BSD license",
-    long_description="""
-    The HyperNetX library provides classes and methods for the analysis
-    and visualization of complex network data modeled as hypergraphs. 
-    The library generalizes traditional graph metrics.
-
-    HypernetX was developed by the Pacific Northwest National Laboratory for the
-    Hypernets project as part of its High Performance Data Analytics (HPDA) program.
-    PNNL is operated by Battelle Memorial Institute under Contract DE-ACO5-76RL01830.
-
-    * Principle Developer and Designer: Brenda Praggastis
-    * Visualization: Dustin Arendt, Ji Young Yun
-    * High Performance Computing: Tony Liu, Andrew Lumsdaine
-    * Principal Investigator: Cliff Joslyn
-    * Program Manager: Brian Kritzstein
-    * Contributors: Sinan Aksoy, Dustin Arendt, Cliff Joslyn, Nicholas Landry, Andrew Lumsdaine, Tony Liu, Brenda Praggastis, Emilie Purvine, Mirah Shi, François Théberge
-
-    The code in this repository is intended to support researchers modeling data
-    as hypergraphs. We have a growing community of users and contributors.
-    Documentation is available at: <https://pnnl.github.io/HyperNetX/>
-
-    For questions and comments contact the developers directly at: <hypernetx@pnnl.gov>
-
-    **New Features of Version 1.0:**
-
-    1. Hypergraph construction can be sped up by reading in all of the data at once. In particular the hypergraph constructor may read a Pandas dataframe object and create edges and nodes based on column headers. The new hypergraphs are given an attribute `static=True`.
-    2. A C++ addon called [NWHy](docs/build/nwhy.html) can be used in Linux environments to support optimized hypergraph methods such as s-centrality measures.
-    3. A JavaScript addon called [Hypernetx-Widget](docs/build/widget.html) can be used to interactively inspect hypergraphs in a Jupyter Notebook.
-    4. Four new tutorials highlighting the s-centrality metrics, static Hypergraphs, [NWHy](docs/build/nwhy.html), and [Hypernetx-Widget](docs/build/widget.html).
-
-    **New Features of Version 1.1**
-
-    1. Static Hypergraph refactored to improve performance across all methods.
-    2. Added modules and tutorials for Contagion Modeling, Community Detection, Clustering, and Hypergraph Generation.
-    3. Cell weights for incidence matrices may be added to static hypergraphs on construction.
-
-    **New Features of Version 1.2**
-    
-    1. Added module and tutorial for Modularity and Clustering
-    """,
-    extras_require={
-        "testing": ["pytest>=4.0", "pytest-cov>=3.0.0", "decorator>=5.1.1", "celluloid>=0.2.0", "igraph>=0.9.11"],
-        "tutorials": ["jupyter>=1.0", "python-igraph>=0.9.6", "celluloid>=0.2.0"],
-        "documentation": ["sphinx>=1.8.2", "nb2plots>=0.6", "sphinx-rtd-theme>=0.4.2"],
-        "all": [
-            "sphinx>=1.8.2",
-            "nb2plots>=0.6",
-            "sphinx-rtd-theme>=0.4.2",
-            "pytest>=4.0",
-            "jupyter>=1.0",
-            "python-igraph>=0.9.6",
-            "celluloid>=0.2.0",
-        ],
-    },
-)
-=======
-setup(version=__version__)
->>>>>>> d1fcd9d4
+setup(version=__version__)