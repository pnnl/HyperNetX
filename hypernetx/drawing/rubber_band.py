--- conflicted
+++ resolved
@@ -51,7 +51,6 @@
     '''
     return layout(H.bipartite(), **kwargs)
 
-<<<<<<< HEAD
 
 def inflate_kwargs(n, **kwargs):
     '''
@@ -75,8 +74,6 @@
 
     return [dict(zip(inflated, v))
             for v in zip(*inflated.values())]
-=======
->>>>>>> fb1f220b
 
 
 def get_default_radius(H, pos):
@@ -336,14 +333,10 @@
 
     for v, v_kwargs in zip(H.nodes, params):
         xy = np.array([node_radius.get(v, 0), 0]) + pos[v]
-<<<<<<< HEAD
         ax.annotate(labels.get(v, v), xy,
                     **{k: (d[v] if hasattr(d, '__getitem__') and type(d) not in {str, tuple} else d)
                        for k, d in kwargs.items()})
 
-=======
-        ax.annotate(labels.get(v, v), xy, **v_kwargs)
->>>>>>> fb1f220b
 
 def draw(H,
          pos=None,
