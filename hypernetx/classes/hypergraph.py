--- conflicted
+++ resolved
@@ -29,8 +29,8 @@
     be known at creation. A hypergraph is dynamic by default.
 
     *Dynamic hypergraphs* require the user to keep track of its objects,
-    by using a unique names for each node and edge. This allows for multi-edge
-    graphs and inseperable nodes.
+    by using a unique names for each node and edge. This allows for multi-edge graphs and
+    inseperable nodes.
 
     For example: Let V = {1,2,3} and E = {e1,e2,e3},
     where e1 = {1,2}, e2 = {1,2}, and e3 = {1,2,3}.
@@ -61,21 +61,17 @@
         >>> H.nodes, H.edges
         ({}, {})
 
-    2. From a dictionary of iterables (elements of iterables must be of type
-       hypernetx.Entity or hashable): ::
+    2. From a dictionary of iterables (elements of iterables must be of type hypernetx.Entity or hashable): ::
 
         >>> H = Hypergraph({'a':[1,2,3],'b':[4,5,6]})
         >>> H.nodes, H.edges
-        # output: (EntitySet(_:Nodes,[1, 2, 3, 4, 5, 6],{}), EntitySet(
-        #   _:Edges,['b', 'a'],{}))
-
-    3. From an iterable of iterables: (elements of iterables must be of type
-       hypernetx.Entity or hashable): ::
+        # output: (EntitySet(_:Nodes,[1, 2, 3, 4, 5, 6],{}), EntitySet(_:Edges,['b', 'a'],{}))
+
+    3. From an iterable of iterables: (elements of iterables must be of type hypernetx.Entity or hashable): ::
 
         >>> H = Hypergraph([{'a','b'},{'b','c'},{'a','c','d'}])
         >>> H.nodes, H.edges
-        # output: (EntitySet(_:Nodes,['d', 'b', 'c', 'a'],{}), EntitySet(
-        # _:Edges,['_1', '_2', '_0'],{}))
+        # output: (EntitySet(_:Nodes,['d', 'b', 'c', 'a'],{}), EntitySet(_:Edges,['_1', '_2', '_0'],{}))
 
     4. From a hypernetx.EntitySet or StaticEntitySet: ::
 
@@ -83,14 +79,12 @@
         >>> E = EntitySet('sample',elements=[a,b])
         >>> H = Hypergraph(E)
         >>> H.nodes, H.edges.
-        # output: (EntitySet(_:Nodes,[1, 2, 3],{}), EntitySet(
-        # _:Edges,['b', 'a'],{}))
-
-    All of these constructions apply for both dynamic and static hypergraphs.
-    To create a static hypergraph set the parameter `static=True`. In addition
-    a static hypergraph is automatically created if a StaticEntity,
-    StaticEntitySet, or pandas.DataFrame object is passed to the Hypergraph
-    constructor.
+        # output: (EntitySet(_:Nodes,[1, 2, 3],{}), EntitySet(_:Edges,['b', 'a'],{}))
+
+    All of these constructions apply for both dynamic and static hypergraphs. To
+    create a static hypergraph set the parameter `static=True`. In addition a static
+    hypergraph is automatically created if a StaticEntity, StaticEntitySet, or pandas.DataFrame object
+    is passed to the Hypergraph constructor.
 
     5. | From a pandas.DataFrame. The dataframe must have at least two columns with headers and there can be no nans.
        | By default the first column corresponds to the edge names and the second column to the node names.
@@ -215,8 +209,7 @@
     @property
     def incidence_dict(self):
         """
-        Dictionary keyed by edge uids with values the uids of nodes in each
-        edge
+        Dictionary keyed by edge uids with values the uids of nodes in each edge
 
         Returns
         -------
@@ -356,12 +349,12 @@
     def get_linegraph(self, s, edges=True, use_nwhy=True):
         """
         Creates an ::term::s-linegraph for the Hypergraph.
-        If edges=True (default)then the edges will be the vertices of the line
-        graph. Two vertices are connected by an s-line-graph edge if the
-        corresponding hypergraphedges intersect in at least s hypergraph nodes.
-        If edges=False, the hypergraph nodes will be the vertices of the line
-        graph. Two vertices are connected if the nodes they correspond to share
-        at least s incident hyper edges.
+        If edges=True (default)then the edges will be the vertices of the line graph.
+        Two vertices are connected by an s-line-graph edge if the corresponding
+        hypergraphedges intersect in at least s hypergraph nodes.
+        If edges=False, the hypergraph nodes will be the vertices of the line graph.
+        Two vertices are connected if the nodes they correspond to share at least s
+        incident hyper edges.
 
         Parameters
         ----------
@@ -370,8 +363,7 @@
         edges : bool, optional
             Determine if edges or nodes will be the vertices in the linegraph.
         use_nwhy : bool, optional
-            Requests that nwhy be used to construct the linegraph. If NWHy is 
-            not available this is ignored.
+            Requests that nwhy be used to construct the linegraph. If NWHy is not available this is ignored.
 
         Returns
         -------
@@ -436,8 +428,7 @@
         pickle.dump([self.state_dict, self.edges.labels], open(fpath, "wb"))
 
     @classmethod
-    def recover_from_state(cls, fpath="current_state.p", newfpath=None,
-                           use_nwhy=True):
+    def recover_from_state(cls, fpath="current_state.p", newfpath=None, use_nwhy=True):
         """
         Recover a static hypergraph pickled using save_state.
 
@@ -493,11 +484,7 @@
             H.state_dict.update(sd)
             return H
         else:
-            return Hypergraph(
-                StaticEntitySet(h.edges),
-                use_nwhy=True,
-                filepath=fpath
-            )
+            return Hypergraph(StaticEntitySet(h.edges), use_nwhy=True, filepath=fpath)
 
     def edge_size_dist(self):
         """
@@ -557,19 +544,8 @@
             self._static = True
             return self
         else:
-<<<<<<< HEAD
-            edict = self.incidence_dict
-            E = StaticEntitySet(edict)
-            return Hypergraph(
-                E,
-                use_nwhy=use_nwhy,
-                filepath=filepath,
-                name=name
-            )
-=======
             E = StaticEntitySet(self.edges,static=True)
             return Hypergraph(E, use_nwhy=use_nwhy, filepath=filepath, name=name, static=True)
->>>>>>> 96d0514b
 
     def remove_static(self, name=None):
         """
@@ -583,9 +559,9 @@
         Returns
         -------
         hnx.Hypergraph
-            A new hypergraph with the same dictionary as self but allowing
-            dynamic changes to nodes and edges. If hypergraph is not static,
-            returns self.
+            A new hypergraph with the same dictionary as self but allowing dynamic
+            changes to nodes and edges.
+            If hypergraph is not static, returns self.
         """
         if not self.isstatic:
             return self
@@ -603,8 +579,8 @@
         idx : int
             class assigned integer for internal manipulation of Hypergraph data
         edges : bool, optional, default: True
-            If True then translates from edge index. Otherwise will translate
-            from node index, default=False
+            If True then translates from edge index. Otherwise will translate from
+            node index, default=False
 
         Returns
         -------
@@ -873,8 +849,7 @@
 
     def _add_nodes_from(self, nodes):
         """
-        Private helper method instantiates new nodes when edges added to
-        hypergraph.
+        Private helper method instantiates new nodes when edges added to hypergraph.
 
         Parameters
         ----------
@@ -907,6 +882,8 @@
         then an error will be raised.
 
         """
+        # This piece of code is to allow a user to pass in a dictionary 
+        # Of the format {'New_edge': ['Node1', 'Node2']}.
 
         cols = list(self._edges.labels.keys())
         edge_dict = {}
@@ -993,8 +970,7 @@
         """
         if edge in self._edges:
             for node in self._edges.memberships:
-                if (len(self._edges.memberships[node]) == 1
-                        and self._edges.memberships[node][0] == edge):
+                if (len(self._edges.memberships[node]) == 1 and self._edges.memberships[node][0] == edge):
                     self.remove_node(node)
             self._edges.remove(edge)
 
@@ -1122,11 +1098,7 @@
         weights = False  # Currently default weights are not supported.
         M = self.incidence_matrix(index=index, weights=weights)
         if index:
-            return Hypergraph._incidence_to_adjacency(
-                M[0],
-                s=s,
-                weights=weights
-            ), M[1]
+            return Hypergraph._incidence_to_adjacency(M[0], s=s, weights=weights), M[1]
         else:
             return Hypergraph._incidence_to_adjacency(M, s=s, weights=weights)
 
@@ -1211,9 +1183,9 @@
         Notes
         -----
         Creates a bipartite networkx graph from hypergraph.
-        The nodes and (hyper)edges of hypergraph become the nodes of bipartite
-        graph. For every (hyper)edge e in the hypergraph and node n in e there
-        is an edge (n,e) in the graph.
+        The nodes and (hyper)edges of hypergraph become the nodes of bipartite graph.
+        For every (hyper)edge e in the hypergraph and node n in e there is an edge (n,e)
+        in the graph.
 
         """
         B = nx.Graph()
@@ -1226,8 +1198,7 @@
 
     def dual(self, name=None):
         """
-        Constructs a new hypergraph with roles of edges and nodes of hypergraph
-        reversed.
+        Constructs a new hypergraph with roles of edges and nodes of hypergraph reversed.
 
         Parameters
         ----------
@@ -1296,45 +1267,41 @@
         return_equivalence_classes=False,
     ):
         """
-        Constructs a new hypergraph gotten by identifying edges containing the
-        same nodes
+        Constructs a new hypergraph gotten by identifying edges containing the same nodes
 
         Parameters
         ----------
         name : hashable, optional, default: None
 
         return_equivalence_classes: boolean, optional, default: False
-            Returns a dictionary of edge equivalence classes keyed by frozen
-            sets of nodes
+            Returns a dictionary of edge equivalence classes keyed by frozen sets of nodes
 
         Returns
         -------
         new hypergraph : Hypergraph
-            Equivalent edges are collapsed to a single edge named by a
-            representative of the equivalent edges followed by a colon and the
-            number of edges it represents.
+            Equivalent edges are collapsed to a single edge named by a representative of the equivalent
+            edges followed by a colon and the number of edges it represents.
 
         equivalence_classes : dict
-            A dictionary keyed by representative edge names with values equal
-            to the edges in its equivalence class
+            A dictionary keyed by representative edge names with values equal to the edges in
+            its equivalence class
 
         Notes
         -----
         Two edges are identified if their respective elements are the same.
-        Using this as an equivalence relation, the uids of the edges are
-        partitioned into equivalence classes.
-
-        A single edge from the collapsed edges followed by a colon and the
-        number of elements in its equivalence class as uid for the new edge
+        Using this as an equivalence relation, the uids of the edges are partitioned into
+        equivalence classes.
+
+        A single edge from the collapsed edges followed by a colon and the number of elements
+        in its equivalence class as uid for the new edge
 
 
         """
         if use_reps is not None or return_counts is not None:
             msg = """
-            use_reps ane return_counts are no longer supported keyword
-            arguments and will throw an error in the next release.
-            collapsed hypergraph automatically names collapsed objects by a
-            string "rep:count"
+            use_reps ane return_counts are no longer supported keyword arguments and will throw
+            an error in the next release.
+            collapsed hypergraph automatically names collapsed objects by a string "rep:count"
             """
             warnings.warn(msg, DeprecationWarning)
 
@@ -1357,25 +1324,22 @@
         return_equivalence_classes=False,
     ):
         """
-        Constructs a new hypergraph gotten by identifying nodes contained by
-        the same edges
+        Constructs a new hypergraph gotten by identifying nodes contained by the same edges
 
         Parameters
         ----------
         name: str, optional, default: None
 
         return_equivalence_classes: boolean, optional, default: False
-            Returns a dictionary of node equivalence classes keyed by frozen
-            sets of edges
-
-        use_reps : boolean, optional, default: False - Deprecated, this no
-            longer works and will be removed Choose a single element from the
-            collapsed nodes as uid for the new node, otherwise uses a frozen
-            set of the uids of nodes in the equivalence class
-
-        return_counts: boolean, - Deprecated, this no longer works and will be
-            removed if use_reps is True the new nodes have uids given by a
-            tuple of the rep and the count
+            Returns a dictionary of node equivalence classes keyed by frozen sets of edges
+
+        use_reps : boolean, optional, default: False - Deprecated, this no longer works and will be removed
+            Choose a single element from the collapsed nodes as uid for the new node, otherwise uses
+            a frozen set of the uids of nodes in the equivalence class
+
+        return_counts: boolean, - Deprecated, this no longer works and will be removed
+            if use_reps is True the new nodes have uids given by a tuple of the rep
+            and the count
 
         Returns
         -------
@@ -1384,31 +1348,27 @@
         Notes
         -----
         Two nodes are identified if their respective memberships are the same.
-        Using this as an equivalence relation, the uids of the nodes are
-        partitioned into equivalence classes. A single member of the
-        equivalence class is chosen to represent the class followed by the
-        number of members of the class.
+        Using this as an equivalence relation, the uids of the nodes are partitioned into
+        equivalence classes. A single member of the equivalence class is chosen to represent
+        the class followed by the number of members of the class.
 
         Example
         -------
 
-            >>> h = Hypergraph(EntitySet('example',elements=[Entity('E1',
-                        ['a','b']),Entity('E2',['a','b'])]))
+            >>> h = Hypergraph(EntitySet('example',elements=[Entity('E1', ['a','b']),Entity('E2',['a','b'])]))
             >>> h.incidence_dict
             {'E1': {'a', 'b'}, 'E2': {'a', 'b'}}
             >>> h.collapse_nodes().incidence_dict
-            {'E1': {frozenset({'a', 'b'})}, 'E2': {frozenset({'a', 'b'})}}
-            ### Fix this
+            {'E1': {frozenset({'a', 'b'})}, 'E2': {frozenset({'a', 'b'})}} ### Fix this
             >>> h.collapse_nodes(use_reps=True).incidence_dict
             {'E1': {('a', 2)}, 'E2': {('a', 2)}}
 
         """
         if use_reps is not None or return_counts is not None:
             msg = """
-            use_reps ane return_counts are no longer supported keyword
-            arguments and will throw an error in the next release.
-            collapsed hypergraph automatically names collapsed objects by a
-            string "rep:count"
+            use_reps ane return_counts are no longer supported keyword arguments and will throw
+            an error in the next release.
+            collapsed hypergraph automatically names collapsed objects by a string "rep:count"
             """
             warnings.warn(msg, DeprecationWarning)
 
@@ -1424,11 +1384,7 @@
             )
 
             if return_equivalence_classes:
-                return Hypergraph(
-                    temp[0],
-                    name,
-                    use_nwhy=self.nwhy
-                ).dual(), temp[1]
+                return Hypergraph(temp[0], name, use_nwhy=self.nwhy).dual(), temp[1]
             else:
                 return Hypergraph(temp, name, use_nwhy=self.nwhy).dual()
 
@@ -1448,16 +1404,14 @@
         name: str, optional, default: None
 
         use_reps: boolean, optional, default: False
-            Choose a single element from the collapsed elements as a
-            representative
+            Choose a single element from the collapsed elements as a representative
 
         return_counts: boolean, optional, default: True
-            if use_reps is True the new elements are keyed by a tuple of the
-            rep and the count
+            if use_reps is True the new elements are keyed by a tuple of the rep
+            and the count
 
         return_equivalence_classes: boolean, optional, default: False
-            Returns a dictionary of edge equivalence classes keyed by frozen
-            sets of nodes
+            Returns a dictionary of edge equivalence classes keyed by frozen sets of nodes
 
         Returns
         -------
@@ -1465,18 +1419,16 @@
 
         Notes
         -----
-        Collapses the Nodes and Edges EntitySets. Two nodes(edges) are
-        duplicates if their respective memberships(elements) are the same.
-        Using this as an equivalence relation, the uids of the nodes(edges)
-        are partitioned into equivalence classes. A single member of the
-        equivalence class is chosen to represent the class followed by the
-        number of members of the class.
+        Collapses the Nodes and Edges EntitySets. Two nodes(edges) are duplicates
+        if their respective memberships(elements) are the same. Using this as an
+        equivalence relation, the uids of the nodes(edges) are partitioned into
+        equivalence classes. A single member of the equivalence class is chosen to represent
+        the class followed by the number of members of the class.
 
         Example
         -------
 
-            >>> h = Hypergraph(EntitySet('example',elements=[Entity('E1',
-                                ['a','b']),Entity('E2',['a','b'])]))
+            >>> h = Hypergraph(EntitySet('example',elements=[Entity('E1', ['a','b']),Entity('E2',['a','b'])]))
             >>> h.incidence_dict
             {'E1': {'a', 'b'}, 'E2': {'a', 'b'}}
             >>> h.collapse_nodes_and_edges().incidence_dict   ### Fix this
@@ -1485,10 +1437,9 @@
         """
         if use_reps is not None or return_counts is not None:
             msg = """
-            use_reps ane return_counts are no longer supported keyword
-            arguments and will throw an error in the next release. Collapsed
-            hypergraph automatically names collapsed objects by a string
-            "rep:count"
+            use_reps ane return_counts are no longer supported keyword arguments and will throw
+            an error in the next release.
+            collapsed hypergraph automatically names collapsed objects by a string "rep:count"
             """
             warnings.warn(msg, DeprecationWarning)
 
@@ -1518,34 +1469,15 @@
         -------
         new hypergraph : Hypergraph
         """
-<<<<<<< HEAD
-        if self._static:
-            E = self._edges
-            setsystem = E.restrict_to(
-                sorted(E.indices(E._data_cols[0], list(edgeset))))
-            return Hypergraph(setsystem, name=name, use_nwhy=self.nwhy)
-        else:
-            inneredges = set()
-            for e in edgeset:
-                if isinstance(e, Entity):
-                    inneredges.add(e.uid)
-                else:
-                    inneredges.add(e)
-            return Hypergraph(
-                {e: self.edges[e] for e in inneredges},
-                name=name
-            )
-=======
         E = self._edges
         setsystem = E.restrict_to(
             sorted(E.indices(E._data_cols[0], list(edgeset))))
         return Hypergraph(setsystem, name=name, use_nwhy=self.nwhy)
->>>>>>> 96d0514b
 
     def restrict_to_nodes(self, nodeset, name=None):
         """
-        Constructs a new hypergraph by restricting the edges in the hypergraph
-        to the nodes referenced by nodeset.
+        Constructs a new hypergraph by restricting the edges in the hypergraph to
+        the nodes referenced by nodeset.
 
         Parameters
         ----------
@@ -1558,42 +1490,14 @@
         -------
         new hypergraph : Hypergraph
         """
-<<<<<<< HEAD
-        if self.isstatic:
-            E = self.edges.restrict_to_levels((1, 0))
-            setsystem = E.restrict_to(
-                sorted(E.indices(E.keys[0], list(nodeset))))
-            return Hypergraph(
-                setsystem.restrict_to_levels(
-                    (1, 0)
-                ), name=name, use_nwhy=self.nwhy
-            )
-        else:
-            memberships = set()
-            innernodes = set()
-            for node in nodeset:
-                innernodes.add(node)
-                if node in self.nodes:
-                    memberships.update(set(self.nodes[node].memberships))
-            newedgeset = dict()
-            for e in memberships:
-                if e in self.edges:
-                    temp = self.edges[e].uidset.intersection(innernodes)
-                    if temp:
-                        newedgeset[e] = Entity(
-                            e, temp, **self.edges[e].properties)
-            return Hypergraph(newedgeset, name=name)
-=======
         E = self.edges.restrict_to_levels((1, 0))
         setsystem = E.restrict_to(
             sorted(E.indices(E._data_cols[0], list(nodeset))))
         return Hypergraph(
             setsystem.restrict_to_levels((1, 0)), name=name, use_nwhy=self.nwhy
         )
->>>>>>> 96d0514b
-
-    def toplexes(self, name=None, collapse=False, use_reps=False,
-                 return_counts=True):
+
+    def toplexes(self, name=None, collapse=False, use_reps=False, return_counts=True):
         """
         Returns a :term:`simple hypergraph` corresponding to self.
 
