--- conflicted
+++ resolved
@@ -578,15 +578,9 @@
 
         if self.isstatic:
             return self
-<<<<<<< HEAD
-        else:
-            E = EntitySet(self.edges, static=True)
-            return Hypergraph(E, filepath=filepath, name=name, static=True)
-=======
 
         E = EntitySet(self.edges, static=True)
         return Hypergraph(E, filepath=filepath, name=name, static=True)
->>>>>>> 728324d7
 
     def remove_static(self, name=None):
         """
